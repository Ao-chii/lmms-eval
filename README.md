<p align="center" width="70%">
<img src="https://i.postimg.cc/KvkLzbF9/WX20241212-014400-2x.png">
</p>

# The Evaluation Suite of Large Multimodal Models 

[![PyPI](https://img.shields.io/pypi/v/lmms-eval)](https://pypi.org/project/lmms-eval)
![PyPI - Downloads](https://img.shields.io/pypi/dm/lmms-eval)
![GitHub contributors](https://img.shields.io/github/contributors/EvolvingLMMs-Lab/lmms-eval)
[![issue resolution](https://img.shields.io/github/issues-closed-raw/EvolvingLMMs-Lab/lmms-eval)](https://github.com/EvolvingLMMs-Lab/lmms-eval/issues)
[![open issues](https://img.shields.io/github/issues-raw/EvolvingLMMs-Lab/lmms-eval)](https://github.com/EvolvingLMMs-Lab/lmms-eval/issues)

> Accelerating the development of large multimodal models (LMMs) with `lmms-eval`. We support most text, image, video and audio tasks.

🏠 [LMMs-Lab Homepage](https://www.lmms-lab.com/) | 🤗 [Huggingface Datasets](https://huggingface.co/lmms-lab) | <a href="https://emoji.gg/emoji/1684-discord-thread"><img src="https://cdn3.emoji.gg/emojis/1684-discord-thread.png" width="14px" height="14px" alt="Discord_Thread"></a> [discord/lmms-eval](https://discord.gg/zdkwKUqrPy)

📖 [Supported Tasks (90+)](https://github.com/EvolvingLMMs-Lab/lmms-eval/blob/main/docs/current_tasks.md) | 🌟 [Supported Models (30+)](https://github.com/EvolvingLMMs-Lab/lmms-eval/tree/main/lmms_eval/models) | 📚 [Documentation](docs/README.md)

---

## Annoucement

<<<<<<< HEAD
- [2025-07] 🚀🚀 We have released the new version of `lmms-eval` with major updates. Please refer to the [release notes](https://github.com/EvolvingLMMs-Lab/lmms-eval/releases/tag/v0.4.0) for more details.

- [2025-04] 🚀🚀 Introducing Aero-1-Audio — a compact yet mighty audio model. We have officially supports evaluation for Aero-1-Audio and it supports batched evaluations! Feel free to try out.
=======
We warmly welcome contributions from the open-source community!
>>>>>>> 8895505b

- [2025-07] 🎉🎉 We welcome the new task [PhyX](https://phyx-bench.github.io/), the first large-scale benchmark designed to assess models capacity for physics-grounded reasoning in visual scenarios.
- [2025-06] 🎉🎉 We welcome the new task [VideoMathQA](https://mbzuai-oryx.github.io/VideoMathQA), designed to evaluate mathematical reasoning in real-world educational videos.
- [2025-04] 🚀🚀 Introducing [Aero-1-Audio](https://www.lmms-lab.com/posts/aero_audio/) — a compact yet mighty audio model. We have officially supports evaluation for Aero-1-Audio and it supports batched evaluations! Feel free to try out.
- [2025-02] 🚀🚀 We have integrated [`vllm`](https://github.com/EvolvingLMMs-Lab/lmms-eval/pull/544) into our models, enabling accelerated evaluation for both multimodal and language models. Additionally, we have incorporated [`openai_compatible`](https://github.com/EvolvingLMMs-Lab/lmms-eval/pull/546) to support the evaluation of any API-based model that follows the OpenAI API format. Check the usages [here](https://github.com/EvolvingLMMs-Lab/lmms-eval/tree/main/miscs/model_dryruns).

<details>
<summary>Below is a chronological list of recent tasks, models, and features added by our amazing contributors. </summary>

- [2025-01] 🎓🎓 We have released our new benchmark: [Video-MMMU: Evaluating Knowledge Acquisition from Multi-Discipline Professional Videos](https://arxiv.org/abs/2501.13826). Please refer to the [project page](https://videommmu.github.io/) for more details.
- [2024-12] 🎉🎉 We have presented [MME-Survey: A Comprehensive Survey on Evaluation of Multimodal LLMs](https://arxiv.org/pdf/2411.15296), jointly with [MME Team](https://github.com/BradyFU/Video-MME) and [OpenCompass Team](https://github.com/open-compass).
- [2024-11] 🔈🔊 The `lmms-eval/v0.3.0` has been upgraded to support audio evaluations for audio models like Qwen2-Audio and Gemini-Audio across tasks such as AIR-Bench, Clotho-AQA, LibriSpeech, and more. Please refer to the [blog](https://github.com/EvolvingLMMs-Lab/lmms-eval/blob/main/docs/lmms-eval-0.3.md) for more details!
- [2024-10] 🎉🎉 We welcome the new task [NaturalBench](https://huggingface.co/datasets/BaiqiL/NaturalBench), a vision-centric VQA benchmark (NeurIPS'24) that challenges vision-language models with simple questions about natural imagery.
- [2024-10] 🎉🎉 We welcome the new task [TemporalBench](https://huggingface.co/datasets/microsoft/TemporalBench) for fine-grained temporal understanding and reasoning for videos, which reveals a huge (>30%) human-AI gap.
- [2024-10] 🎉🎉 We welcome the new tasks [VDC](https://rese1f.github.io/aurora-web/) for video detailed captioning, [MovieChat-1K](https://rese1f.github.io/MovieChat/) for long-form video understanding, and [Vinoground](https://vinoground.github.io/), a temporal counterfactual LMM benchmark composed of 1000 short natural video-caption pairs. We also welcome the new models: [AuroraCap](https://github.com/rese1f/aurora) and [MovieChat](https://github.com/rese1f/MovieChat).
- [2024-09] 🎉🎉 We welcome the new tasks [MMSearch](https://mmsearch.github.io/) and [MME-RealWorld](https://mme-realworld.github.io/) for inference acceleration
- [2024-09] ⚙️️⚙️️️️ We upgrade `lmms-eval` to `0.2.3` with more tasks and features. We support a compact set of language tasks evaluations (code credit to [lm-evaluation-harness](https://github.com/EleutherAI/lm-evaluation-harness)), and we remove the registration logic at start (for all models and tasks) to reduce the overhead. Now `lmms-eval` only launches necessary tasks/models. Please check the [release notes](https://github.com/EvolvingLMMs-Lab/lmms-eval/releases/tag/v0.2.3) for more details.
- [2024-08] 🎉🎉 We welcome the new model [LLaVA-OneVision](https://huggingface.co/papers/2408.03326), [Mantis](https://github.com/EvolvingLMMs-Lab/lmms-eval/pull/162), new tasks [MVBench](https://huggingface.co/datasets/OpenGVLab/MVBench), [LongVideoBench](https://github.com/EvolvingLMMs-Lab/lmms-eval/pull/117), [MMStar](https://github.com/EvolvingLMMs-Lab/lmms-eval/pull/158). We provide new feature of SGlang Runtime API for llava-onevision model, please refer the [doc](https://github.com/EvolvingLMMs-Lab/lmms-eval/blob/main/docs/commands.md) for inference acceleration
- [2024-07] 👨‍💻👨‍💻 The `lmms-eval/v0.2.1` has been upgraded to support more models, including [LongVA](https://github.com/EvolvingLMMs-Lab/LongVA), [InternVL-2](https://github.com/OpenGVLab/InternVL), [VILA](https://github.com/NVlabs/VILA), and many more evaluation tasks, e.g. [Details Captions](https://github.com/EvolvingLMMs-Lab/lmms-eval/pull/136), [MLVU](https://arxiv.org/abs/2406.04264), [WildVision-Bench](https://huggingface.co/datasets/WildVision/wildvision-arena-data), [VITATECS](https://github.com/lscpku/VITATECS) and [LLaVA-Interleave-Bench](https://llava-vl.github.io/blog/2024-06-16-llava-next-interleave/).
- [2024-07] 🎉🎉 We have released the [technical report](https://arxiv.org/abs/2407.12772) and [LiveBench](https://huggingface.co/spaces/lmms-lab/LiveBench)! 
- [2024-06] 🎬🎬 The `lmms-eval/v0.2.0` has been upgraded to support video evaluations for video models like LLaVA-NeXT Video and Gemini 1.5 Pro across tasks such as EgoSchema, PerceptionTest, VideoMME, and more. Please refer to the [blog](https://lmms-lab.github.io/posts/lmms-eval-0.2/) for more details!
- [2024-03] 📝📝 We have released the first version of `lmms-eval`, please refer to the [blog](https://lmms-lab.github.io/posts/lmms-eval-0.1/) for more details!

</details>

## Why `lmms-eval`?

We're on an exciting journey toward creating Artificial General Intelligence (AGI), much like the enthusiasm of the 1960s moon landing. This journey is powered by advanced large language models (LLMs) and large multimodal models (LMMs), which are complex systems capable of understanding, learning, and performing a wide variety of human tasks.

To gauge how advanced these models are, we use a variety of evaluation benchmarks. These benchmarks are tools that help us understand the capabilities of these models, showing us how close we are to achieving AGI. However, finding and using these benchmarks is a big challenge. The necessary benchmarks and datasets are spread out and hidden in various places like Google Drive, Dropbox, and different school and research lab websites. It feels like we're on a treasure hunt, but the maps are scattered everywhere.

In the field of language models, there has been a valuable precedent set by the work of [lm-evaluation-harness](https://github.com/EleutherAI/lm-evaluation-harness). They offer integrated data and model interfaces, enabling rapid evaluation of language models and serving as the backend support framework for the [open-llm-leaderboard](https://huggingface.co/spaces/HuggingFaceH4/open_llm_leaderboard), and has gradually become the underlying ecosystem of the era of foundation models.

We humbly obsorbed the exquisite and efficient design of [lm-evaluation-harness](https://github.com/EleutherAI/lm-evaluation-harness) and introduce **lmms-eval**, an evaluation framework meticulously crafted for consistent and efficient evaluation of LMM.

## Installation

For direct usage, you can install the package from Git by running the following command:
```bash
curl -LsSf https://astral.sh/uv/install.sh | sh
uv venv eval
uv venv --python 3.12
source eval/bin/activate
uv pip install git+https://github.com/EvolvingLMMs-Lab/lmms-eval.git
```

For development, you can install the package by cloning the repository and running the following command:
```bash
git clone https://github.com/EvolvingLMMs-Lab/lmms-eval
cd lmms-eval
uv venv dev
source dev/bin/activate
uv pip install -e .
```

<details>
<summary>Reproduction of LLaVA-1.5's paper results</summary>

You can check the [environment install script](miscs/repr_scripts.sh) and [torch environment info](miscs/repr_torch_envs.txt) to **reproduce LLaVA-1.5's paper results**. We found torch/cuda versions difference would cause small variations in the results, we provide the [results check](miscs/llava_result_check.md) with different environments.

</details>

If you want to test on caption dataset such as `coco`, `refcoco`, and `nocaps`, you will need to have `java==1.8.0` to let pycocoeval api to work. If you don't have it, you can install by using conda
```
conda install openjdk=8
```
you can then check your java version by `java -version` 


<details>
<summary>Comprehensive Evaluation Results of LLaVA Family Models</summary>
<br>

As demonstrated by the extensive table below, we aim to provide detailed information for readers to understand the datasets included in lmms-eval and some specific details about these datasets (we remain grateful for any corrections readers may have during our evaluation process).

We provide a Google Sheet for the detailed results of the LLaVA series models on different datasets. You can access the sheet [here](https://docs.google.com/spreadsheets/d/1a5ImfdKATDI8T7Cwh6eH-bEsnQFzanFraFUgcS9KHWc/edit?usp=sharing). It's a live sheet, and we are updating it with new results.

<p align="center" width="100%">
<img src="https://i.postimg.cc/jdw497NS/WX20240307-162526-2x.png"  width="100%" height="80%">
</p>

We also provide the raw data exported from Weights & Biases for the detailed results of the LLaVA series models on different datasets. You can access the raw data [here](https://docs.google.com/spreadsheets/d/1AvaEmuG4csSmXaHjgu4ei1KBMmNNW8wflOD_kkTDdv8/edit?usp=sharing).

</details>
<br>

If you want to test [VILA](https://github.com/NVlabs/VILA), you should install the following dependencies:

```bash
pip install s2wrapper@git+https://github.com/bfshi/scaling_on_scales
```

Our Development will be continuing on the main branch, and we encourage you to give us feedback on what features are desired and how to improve the library further, or ask questions, either in issues or PRs on GitHub.

## Usages

> More examples can be found in [examples/models](examples/models)

**Evaluation of OpenAI-Compatible Model**

```bash
bash examples/models/openai_compatible.sh
bash examples/models/xai_grok.sh
```

**Evaluation of vLLM**

```bash
bash examples/models/vllm_qwen2vl.sh
```

**Evaluation of LLaVA-OneVision**

```bash
bash examples/models/llava_onevision.sh
```

**Evaluation of LLaMA-3.2-Vision**

```bash
bash examples/models/llama_vision.sh
```

**Evaluation of Qwen2-VL**

```bash
bash examples/models/qwen2_vl.sh
bash examples/models/qwen2_5_vl.sh
```

**Evaluation of LLaVA on MME**

If you want to test LLaVA 1.5, you will have to clone their repo from [LLaVA](https://github.com/haotian-liu/LLaVA) and

```bash
bash examples/models/llava_next.sh
```

**Evaluation with tensor parallel for bigger model (llava-next-72b)**

```bash
bash examples/models/tensor_parallel.sh
```

**Evaluation with SGLang for bigger model (llava-next-72b)**

```bash
bash examples/models/sglang.sh
```

**Evaluation with vLLM for bigger model (llava-next-72b)**

```bash
bash examples/models/vllm_qwen2vl.sh
```

**More Parameters**

```bash
python3 -m lmms_eval --help
```

**Environmental Variables**
Before running experiments and evaluations, we recommend you to export following environment variables to your environment. Some are necessary for certain tasks to run.

```bash
export OPENAI_API_KEY="<YOUR_API_KEY>"
export HF_HOME="<Path to HF cache>" 
export HF_TOKEN="<YOUR_API_KEY>"
export HF_HUB_ENABLE_HF_TRANSFER="1"
export REKA_API_KEY="<YOUR_API_KEY>"
# Other possible environment variables include 
# ANTHROPIC_API_KEY,DASHSCOPE_API_KEY etc.
```

**Common Environment Issues**

Sometimes you might encounter some common issues for example error related to httpx or protobuf. To solve these issues, you can first try

```bash
python3 -m pip install httpx==0.23.3;
python3 -m pip install protobuf==3.20;
# If you are using numpy==2.x, sometimes may causing errors
python3 -m pip install numpy==1.26;
# Someties sentencepiece are required for tokenizer to work
python3 -m pip install sentencepiece;
```

## Add Customized Model and Dataset

Please refer to our [documentation](docs/README.md).

## Acknowledgement

lmms_eval is a fork of [lm-eval-harness](https://github.com/EleutherAI/lm-evaluation-harness). We recommend you to read through the [docs of lm-eval-harness](https://github.com/EleutherAI/lm-evaluation-harness/tree/main/docs) for relevant information. 

---

Below are the changes we made to the original API:
- Build context now only pass in idx and process image and doc during the model responding phase. This is due to the fact that dataset now contains lots of images and we can't store them in the doc like the original lm-eval-harness other wise the cpu memory would explode.
- Instance.args (lmms_eval/api/instance.py) now contains a list of images to be inputted to lmms.
- lm-eval-harness supports all HF language models as single model class. Currently this is not possible of lmms because the input/output format of lmms in HF are not yet unified. Thererfore, we have to create a new class for each lmms model. This is not ideal and we will try to unify them in the future.
---

## Citations

```shell
@misc{zhang2024lmmsevalrealitycheckevaluation,
      title={LMMs-Eval: Reality Check on the Evaluation of Large Multimodal Models}, 
      author={Kaichen Zhang and Bo Li and Peiyuan Zhang and Fanyi Pu and Joshua Adrian Cahyono and Kairui Hu and Shuai Liu and Yuanhan Zhang and Jingkang Yang and Chunyuan Li and Ziwei Liu},
      year={2024},
      eprint={2407.12772},
      archivePrefix={arXiv},
      primaryClass={cs.CL},
      url={https://arxiv.org/abs/2407.12772}, 
}

@misc{lmms_eval2024,
    title={LMMs-Eval: Accelerating the Development of Large Multimoal Models},
    url={https://github.com/EvolvingLMMs-Lab/lmms-eval},
    author={Bo Li*, Peiyuan Zhang*, Kaichen Zhang*, Fanyi Pu*, Xinrun Du, Yuhao Dong, Haotian Liu, Yuanhan Zhang, Ge Zhang, Chunyuan Li and Ziwei Liu},
    publisher    = {Zenodo},
    version      = {v0.1.0},
    month={March},
    year={2024}
}
```<|MERGE_RESOLUTION|>--- conflicted
+++ resolved
@@ -20,13 +20,9 @@
 
 ## Annoucement
 
-<<<<<<< HEAD
 - [2025-07] 🚀🚀 We have released the new version of `lmms-eval` with major updates. Please refer to the [release notes](https://github.com/EvolvingLMMs-Lab/lmms-eval/releases/tag/v0.4.0) for more details.
 
 - [2025-04] 🚀🚀 Introducing Aero-1-Audio — a compact yet mighty audio model. We have officially supports evaluation for Aero-1-Audio and it supports batched evaluations! Feel free to try out.
-=======
-We warmly welcome contributions from the open-source community!
->>>>>>> 8895505b
 
 - [2025-07] 🎉🎉 We welcome the new task [PhyX](https://phyx-bench.github.io/), the first large-scale benchmark designed to assess models capacity for physics-grounded reasoning in visual scenarios.
 - [2025-06] 🎉🎉 We welcome the new task [VideoMathQA](https://mbzuai-oryx.github.io/VideoMathQA), designed to evaluate mathematical reasoning in real-world educational videos.
