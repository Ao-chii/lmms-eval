<<<<<<< HEAD
from typing import List, Tuple
=======
import time
from typing import List, Optional, Tuple, Union
>>>>>>> cdc1043b

from tqdm import tqdm

from lmms_eval.api.instance import Instance
from lmms_eval.api.registry import register_model
from lmms_eval.models.model_utils.gen_metrics import log_metrics
from lmms_eval.models.simple.vllm import VLLM as VLLMSimple
from lmms_eval.protocol import ChatMessages

try:
    from vllm import LLM, SamplingParams
except ImportError:
    vllm = None


@register_model("vllm_chat")
class VLLM(VLLMSimple):
    is_simple = False

    def generate_until(self, requests) -> List[str]:
        res = []
        pbar = tqdm(total=len(requests), disable=(self.rank != 0), desc="Model Responding")

        batch_size = self.batch_size_per_gpu
        batched_requests = [requests[i : i + batch_size] for i in range(0, len(requests), batch_size)]
        e2e_latency = 0
        for batch_requests in batched_requests:
            batched_messages = []
            for idx in range(len(batch_requests)):
                ctx, doc_to_messages, gen_kwargs, doc_id, task, split = batch_requests[idx].arguments
                chat_messages = doc_to_messages(self.task_dict[task][split][doc_id])
                chat_messages: ChatMessages = ChatMessages(**{"messages": chat_messages})
                if "max_new_tokens" not in gen_kwargs:
                    gen_kwargs["max_new_tokens"] = 4096
                if "temperature" not in gen_kwargs:
                    gen_kwargs["temperature"] = 0
                if "top_p" not in gen_kwargs:
                    gen_kwargs["top_p"] = 0.95

                params = {
                    "temperature": gen_kwargs["temperature"],
                    "max_tokens": gen_kwargs["max_new_tokens"],
                    "top_p": gen_kwargs["top_p"],
                }
                sampling_params = SamplingParams(**params)
                messages = chat_messages.to_openai_messages()

                batched_messages.append(messages)

            sampling_params = SamplingParams(**params)

            start_time = time.time()
            if self.chat_template is not None:
                with open(self.chat_template, "r") as f:
                    chat_template = f.read()
                response = self.client.chat(sampling_params=sampling_params, messages=batched_messages, chat_template=chat_template)
            else:
                breakpoint()
                response = self.client.chat(sampling_params=sampling_params, messages=batched_messages)
            end_time = time.time()

            response_text = [o.outputs[0].text for o in response]

            # Calculate timing metrics for batch
            e2e_latency += end_time - start_time

            assert len(response_text) == len(batch_requests)
            res.extend(response_text)
            pbar.update(len(batch_requests))

        metrics = self.get_format_metrics()
        total_tokens = metrics["generation_tokens"]
        avg_speed = total_tokens / e2e_latency if e2e_latency > 0 else 0
        metric_dict = {
            "total_tokens": total_tokens,
            "e2e_latency": e2e_latency,
            "avg_speed": avg_speed,
            "additional_metrics": {
                "ttft": metrics["ttft"],
                "tpot": metrics["tpot"],
                "rank": self.rank,
            },
        }
        log_metrics(**metric_dict)

        pbar.close()
        return res

    def loglikelihood(self, requests: List[Instance]) -> List[Tuple[float, bool]]:
        # TODO
        assert False, "GPT4V not support"

    def generate_until_multi_round(self, requests) -> List[str]:
        raise NotImplementedError("TODO: Implement multi-round generation")

    def get_format_metrics(self):
        metrics = self.client.get_metrics()
        ttft = 0
        tpot = 0
        generation_tokens = 0
        for metric in metrics:
            name = metric.name
            if "time_to_first_token" in name:
                ttft = metric.sum / metric.count
            if "time_per_output_token_seconds" in name:
                tpot = metric.sum / metric.count
            if name == "vllm:generation_tokens":
                generation_tokens = metric.value

        metrics = {
            "ttft": ttft,
            "tpot": tpot,
            "generation_tokens": generation_tokens,
        }

        return metrics<|MERGE_RESOLUTION|>--- conflicted
+++ resolved
@@ -1,9 +1,5 @@
-<<<<<<< HEAD
-from typing import List, Tuple
-=======
 import time
 from typing import List, Optional, Tuple, Union
->>>>>>> cdc1043b
 
 from tqdm import tqdm
 
