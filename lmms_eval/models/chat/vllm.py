--- conflicted
+++ resolved
@@ -1,9 +1,5 @@
-<<<<<<< HEAD
-from typing import List, Tuple
-=======
 import time
 from typing import List, Optional, Tuple, Union
->>>>>>> f5c762ee
 
 from tqdm import tqdm
 
